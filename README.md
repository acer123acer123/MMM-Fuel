--- conflicted
+++ resolved
@@ -117,7 +117,7 @@
 | `showOpenOnly` | `false` | Not supported |
 | `showBrand` | `false` | Not supported |
 
-<<<<<<< HEAD
+
 ### gasbuddy (USA and Canada only)
 
 No API key required. The displayed distance is not based on your coordinates but on the zip code.
@@ -135,10 +135,8 @@
 | `showOpenOnly` | `false` | Not supported |
 | `showBrand` | `false` | Not supported |
 
-### nsw (Australia NSW only)
-=======
+
 ### nsw (Australia NSW and TAS only)
->>>>>>> b40871aa
 
 This provider gives no information if the gas stations are open or closed.
 Config options should be set accordingly `open`: false and `showOpenOnly`: false.
